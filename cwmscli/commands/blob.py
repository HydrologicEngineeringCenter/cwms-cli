--- conflicted
+++ resolved
@@ -90,8 +90,6 @@
     return dest
 
 
-<<<<<<< HEAD
-=======
 def store_blob(**kwargs):
     file_data = kwargs.get("file_data")
     blob_id = kwargs.get("blob_id", "").upper()
@@ -193,7 +191,6 @@
         sys.exit(1)
 
 
->>>>>>> 80c78c95
 def list_blobs(
     office: Optional[str] = None,
     blob_id_like: Optional[str] = None,
